--- conflicted
+++ resolved
@@ -86,13 +86,10 @@
   docx_template: ^0.4.0
   enum_to_string: ^2.0.1
   visibility_detector: ^0.4.0+2
-<<<<<<< HEAD
   firebase_messaging: ^15.0.4
   flutter_local_notifications: ^17.2.1+2
-=======
   version: ^3.0.2
   webview_flutter: ^4.8.0
->>>>>>> 0ee79b96
 
 
 dependency_overrides:
