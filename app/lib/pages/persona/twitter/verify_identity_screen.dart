--- conflicted
+++ resolved
@@ -43,11 +43,6 @@
       _isLoading = true;
     });
     var provider = context.read<PersonaProvider>();
-<<<<<<< HEAD
-    var handle = provider.twitterProfile['profile'];
-    var username = await generateUsername(handle);
-    provider.updateUsername(username!);
-=======
     String? handle = provider.twitterProfile['profile'];
     if (handle == null) {
       return;
@@ -61,7 +56,6 @@
     }
     provider.updateUsername(username);
 
->>>>>>> a249c556
     final tweetText = Uri.encodeComponent('Verifying my clone($username): https://personas.omi.me/u/$username');
     final twitterUrl = 'https://twitter.com/intent/tweet?text=$tweetText';
     setPostTweetClicked(true);
@@ -91,12 +85,8 @@
       if (isVerified) {
         final message = await getPersonaInitialMessage(username);
         await Posthog().capture(eventName: 'tweet_verified', properties: {'x_handle': handle});
-<<<<<<< HEAD
         SharedPreferencesUtil().hasPersonaCreated = true;
         routeToPage(context, CloneSuccessScreen(message: message));
-=======
-        routeToPage(context, const CloneSuccessScreen());
->>>>>>> a249c556
       } else {
         if (mounted) {
           showDialog(
