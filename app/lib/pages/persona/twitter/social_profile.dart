--- conflicted
+++ resolved
@@ -138,35 +138,7 @@
                           },
                         ),
                       ),
-<<<<<<< HEAD
                       const Spacer(flex: 5),
-=======
-                      const Spacer(flex: 3),
-                      FirebaseAuth.instance.currentUser == null || FirebaseAuth.instance.currentUser!.isAnonymous
-                          ? TextButton(
-                              onPressed: () async {
-                                FocusScope.of(context).unfocus();
-                                await Posthog().capture(
-                                  eventName: 'pressed_i_have_omi',
-                                  properties: {
-                                    'username': _controller.text,
-                                  },
-                                );
-
-                                routeToPage(context, const OnboardingWrapper());
-                              },
-                              child: const Text(
-                                'Clone from omi device',
-                                style: TextStyle(
-                                  color: Colors.white,
-                                  fontWeight: FontWeight.bold,
-                                  fontSize: 18,
-                                ),
-                              ),
-                            )
-                          : const SizedBox(),
-                      const Spacer(flex: 1),
->>>>>>> bbee3c2f
                       ElevatedButton(
                         onPressed: () async {
                           FocusScope.of(context).unfocus();
