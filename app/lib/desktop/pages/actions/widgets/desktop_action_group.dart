--- conflicted
+++ resolved
@@ -14,11 +14,7 @@
 import 'package:omi/ui/atoms/omi_icon_badge.dart';
 import 'package:omi/ui/atoms/omi_icon_button.dart';
 
-<<<<<<< HEAD
-class DesktopActionGroup extends StatelessWidget {
-=======
 class DesktopActionGroup extends StatefulWidget {
->>>>>>> 882e6c68
   final ServerConversation conversation;
   final List<ActionItem> actionItems;
 
@@ -391,13 +387,8 @@
   void _toggleCompletion(BuildContext context, ActionItem item, int itemIndex) {
     final newValue = !item.completed;
     context.read<ConversationProvider>().updateGlobalActionItemState(
-<<<<<<< HEAD
-          conversation,
-          item.description,
-=======
           widget.conversation,
           itemIndex,
->>>>>>> 882e6c68
           newValue,
         );
   }
