--- conflicted
+++ resolved
@@ -73,11 +73,7 @@
                 alignment: Alignment.centerLeft,
                 child: SelectionArea(
                   child: Text(
-<<<<<<< HEAD
                     data.text.toString(),
-=======
-                    String.fromCharCodes(data.text.toString().codeUnits),
->>>>>>> 48463be6
                     style: const TextStyle(letterSpacing: 0.0, color: Colors.grey),
                     textAlign: TextAlign.left,
                   ),
