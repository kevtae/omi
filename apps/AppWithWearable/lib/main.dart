--- conflicted
+++ resolved
@@ -25,14 +25,7 @@
   if (Env.oneSignalAppId != null) {
     OneSignal.Debug.setLogLevel(OSLogLevel.verbose);
     OneSignal.initialize(Env.oneSignalAppId!);
-<<<<<<< HEAD
     OneSignal.login(SharedPreferencesUtil().uid);
-=======
-    // var permissionGranted = await OneSignal.Notifications.requestPermission(true);
-    // if (permissionGranted) {
-    OneSignal.login(SharedPreferencesUtil().uid);
-    // }
->>>>>>> 67d318dc
   }
 
   if (Env.instabugApiKey != null) {
