--- conflicted
+++ resolved
@@ -68,13 +68,8 @@
       "id": "latent-information-analyzer",
       "name": "Latent Information Analyzer",
       "author": "AiQ8.org",
-<<<<<<< HEAD
       "description": "Identifies hidden or latent information in conversations and provides insights for further exploration.",
       "prompt": "You will be given a conversation related to any domain. Analyze the content using a chain of thought and reasoning, focusing on identifying any hidden or latent information implied in the conversation. Consider the weight of information as indicated by Perplexity and utilize inversion techniques to infer potential gaps in the available information. Provide insights into the latent information and suggest areas for further exploration or clarification. Output response must always be concise in <4 lines. Maintain a curious and analytical tone throughout.",
-=======
-      "description": "Identifies hidden or latent information in conversations and provides insights for further exploration",
-      "prompt": "You will be given a conversation related to any domain, such as personal growth, business strategy, education, relationships, problem-solving, emotional intelligence, decision-making, or conflict resolution. Analyze the content using a chain of thought and reasoning, focusing on identifying any hidden or latent information implied in the conversation. Consider the weight of information as indicated by Perplexity and utilize inversion techniques to infer potential gaps in the available information. Provide insights into the latent information and suggest areas for further exploration or clarification. Structure the output into clear sections, such as 'Latent Information,' 'Potential Implications,' and 'Recommended Areas for Exploration.' Maintain a curious and analytical tone throughout.",
->>>>>>> 278c0770
       "image": "/assets/plugin_images/latent-information-analyzer.png"
     },
     {
